--- conflicted
+++ resolved
@@ -18,20 +18,15 @@
 
 export interface CreateMealRequest {
   name: string;
-<<<<<<< HEAD
-  type?: MealType; // Optional - will auto-categorize based on time if not provided
+  category?: MealType; // Optional - will auto-categorize based on time if not provided
   date: string;
   time?: string; // HH:MM format
-=======
-  category: MealType;
-  date: string;
   userId?: string;
->>>>>>> cc7cbe07
 }
 
 export interface UpdateMealRequest {
   name?: string;
-  type?: MealType;
+  category?: MealType;
   date?: string;
   time?: string; // HH:MM format
 }
