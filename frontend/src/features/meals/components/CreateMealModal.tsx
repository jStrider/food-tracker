import React, { useState, useEffect } from 'react';
import {
  Dialog,
  DialogContent,
  DialogDescription,
  DialogFooter,
  DialogHeader,
  DialogTitle,
} from '@/components/ui/dialog';
import {
  Select,
  SelectContent,
  SelectItem,
  SelectTrigger,
  SelectValue,
} from '@/components/ui/select';
import { Button } from '@/components/ui/button';
import { Input } from '@/components/ui/input';
import { DatePicker } from '@/components/ui/DatePicker';
import { useMutation, useQueryClient } from '@tanstack/react-query';
import { mealsApi, MealType, CreateMealRequest } from '@/features/meals/api/mealsApi';
import { useToast } from '@/hooks/use-toast';
import { formatDate, DATE_FORMATS } from '@/utils/date';

interface CreateMealModalProps {
  open: boolean;
  onOpenChange: (open: boolean) => void;
  defaultDate?: string;
  defaultType?: MealType;
}

const MEAL_TYPES: { value: MealType; label: string }[] = [
  { value: 'breakfast', label: 'Breakfast' },
  { value: 'lunch', label: 'Lunch' },
  { value: 'dinner', label: 'Dinner' },
  { value: 'snack', label: 'Snack' },
];

const CreateMealModal: React.FC<CreateMealModalProps> = ({
  open,
  onOpenChange,
  defaultDate = new Date().toISOString().split('T')[0],
  defaultType = 'breakfast',
}) => {
  const [name, setName] = useState('');
  const [type, setType] = useState<MealType | ''>(defaultType);
  const [selectedDate, setSelectedDate] = useState<Date | undefined>(
    defaultDate ? new Date(defaultDate) : new Date()
  );
  const [time, setTime] = useState<string>('');
  const { toast } = useToast();
  const queryClient = useQueryClient();

  // Update date when modal opens with new defaultDate
  useEffect(() => {
    if (open && defaultDate) {
      setSelectedDate(new Date(defaultDate));
    }
  }, [open, defaultDate]);

  const createMealMutation = useMutation({
    mutationFn: (meal: CreateMealRequest) => mealsApi.createMeal(meal),
    onSuccess: (_, variables) => {
      // Invalidate the specific date query that DayView uses
      queryClient.invalidateQueries({ queryKey: ['daily-nutrition', variables.date] });
      // Also invalidate the general daily-nutrition queries
      queryClient.invalidateQueries({ queryKey: ['daily-nutrition'] });
      queryClient.invalidateQueries({ queryKey: ['calendar-month'] });
      queryClient.invalidateQueries({ queryKey: ['meals'] });
      toast({
        title: 'Success',
        description: 'Meal created successfully',
      });
      handleClose();
    },
    onError: () => {
      toast({
        title: 'Error',
        description: 'Failed to create meal',
        variant: 'destructive',
      });
    },
  });

  const handleClose = () => {
    setName('');
    setType(defaultType);
    setTime('');
    onOpenChange(false);
  };

  const handleSubmit = (e: React.FormEvent) => {
    e.preventDefault();
    if (!name.trim()) {
      toast({
        title: 'Error',
        description: 'Please enter a meal name',
        variant: 'destructive',
      });
      return;
    }

    if (!selectedDate) {
      toast({
        title: 'Error',
        description: 'Please select a date',
        variant: 'destructive',
      });
      return;
    }

    // Format the date for API submission (YYYY-MM-DD)
    const formattedDate = formatDate(selectedDate, DATE_FORMATS.API_DATE);

    createMealMutation.mutate({
      name: name.trim(),
<<<<<<< HEAD
      ...(type && { type }), // Only include type if selected
      date: formattedDate,
      ...(time && { time }), // Only include time if provided
=======
      category: type,
      date: formattedDate,
      userId: '798f47e6-dba4-4fbd-934a-0aa2599e4242', // TODO: Get from auth context
>>>>>>> cc7cbe07
    });
  };

  return (
    <Dialog open={open} onOpenChange={onOpenChange}>
      <DialogContent className="sm:max-w-[425px]">
        <DialogHeader>
          <DialogTitle>Create New Meal</DialogTitle>
          <DialogDescription>
            Add a new meal to your daily nutrition tracking.
          </DialogDescription>
        </DialogHeader>
        
        <form onSubmit={handleSubmit} className="space-y-4">
          <div className="space-y-2">
            <label htmlFor="meal-name" className="text-sm font-medium">
              Meal Name
            </label>
            <Input
              id="meal-name"
              placeholder="e.g., Chicken salad"
              value={name}
              onChange={(e) => setName(e.target.value)}
              required
            />
          </div>

          <div className="space-y-2">
            <label htmlFor="meal-time" className="text-sm font-medium">
              Time (Optional)
            </label>
            <Input
              id="meal-time"
              type="time"
              value={time}
              onChange={(e) => setTime(e.target.value)}
              placeholder="HH:MM"
            />
            <p className="text-xs text-gray-500">
              If no meal type is selected, it will be auto-categorized based on time
            </p>
          </div>

          <div className="space-y-2">
            <label htmlFor="meal-type" className="text-sm font-medium">
              Meal Type (Optional)
            </label>
            <Select value={type} onValueChange={(value: MealType | '') => setType(value)}>
              <SelectTrigger>
                <SelectValue placeholder="Auto-categorize based on time" />
              </SelectTrigger>
              <SelectContent>
                <SelectItem value="">Auto-categorize based on time</SelectItem>
                {MEAL_TYPES.map((mealType) => (
                  <SelectItem key={mealType.value} value={mealType.value}>
                    {mealType.label}
                  </SelectItem>
                ))}
              </SelectContent>
            </Select>
          </div>

          <div className="space-y-2">
            <label htmlFor="meal-date" className="text-sm font-medium">
              Date
            </label>
            <DatePicker
              id="meal-date"
              value={selectedDate}
              onChange={setSelectedDate}
              placeholder="Select a date"
            />
          </div>

          <DialogFooter>
            <Button
              type="button"
              variant="outline"
              onClick={handleClose}
              disabled={createMealMutation.isPending}
            >
              Cancel
            </Button>
            <Button type="submit" disabled={createMealMutation.isPending}>
              {createMealMutation.isPending ? 'Creating...' : 'Create Meal'}
            </Button>
          </DialogFooter>
        </form>
      </DialogContent>
    </Dialog>
  );
};

export default CreateMealModal;<|MERGE_RESOLUTION|>--- conflicted
+++ resolved
@@ -114,15 +114,10 @@
 
     createMealMutation.mutate({
       name: name.trim(),
-<<<<<<< HEAD
-      ...(type && { type }), // Only include type if selected
+      ...(type && { category: type }), // Only include category if selected
       date: formattedDate,
       ...(time && { time }), // Only include time if provided
-=======
-      category: type,
-      date: formattedDate,
       userId: '798f47e6-dba4-4fbd-934a-0aa2599e4242', // TODO: Get from auth context
->>>>>>> cc7cbe07
     });
   };
 
