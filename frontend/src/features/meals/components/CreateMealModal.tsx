import React, { useState, useEffect } from 'react';
import {
  Dialog,
  DialogContent,
  DialogDescription,
  DialogFooter,
  DialogHeader,
  DialogTitle,
} from '@/components/ui/dialog';
import {
  Select,
  SelectContent,
  SelectItem,
  SelectTrigger,
  SelectValue,
} from '@/components/ui/select';
import { Button } from '@/components/ui/button';
import { Input } from '@/components/ui/input';
import { DatePicker } from '@/components/ui/DatePicker';
import { useMutation, useQueryClient } from '@tanstack/react-query';
import { mealsApi, MealType, CreateMealRequest } from '@/features/meals/api/mealsApi';
import { useToast } from '@/hooks/use-toast';
import { formatDate, toAPIDate } from '@/utils/date';

interface CreateMealModalProps {
  open: boolean;
  onOpenChange: (open: boolean) => void;
  defaultDate?: string;
  defaultType?: MealType;
}

const MEAL_TYPES: { value: MealType; label: string }[] = [
  { value: 'breakfast', label: 'Breakfast' },
  { value: 'lunch', label: 'Lunch' },
  { value: 'dinner', label: 'Dinner' },
  { value: 'snack', label: 'Snack' },
];

const CreateMealModal: React.FC<CreateMealModalProps> = ({
  open,
  onOpenChange,
  defaultDate = new Date().toISOString().split('T')[0],
  defaultType = 'breakfast',
}) => {
  const [name, setName] = useState('');
  const [type, setType] = useState<MealType>(defaultType);
  const [selectedDate, setSelectedDate] = useState<Date | undefined>(
    defaultDate ? new Date(defaultDate) : new Date()
  );
  const { toast } = useToast();
  const queryClient = useQueryClient();

  // Update date when modal opens with new defaultDate
  useEffect(() => {
    if (open && defaultDate) {
      setSelectedDate(new Date(defaultDate));
    }
  }, [open, defaultDate]);

  const createMealMutation = useMutation({
    mutationFn: (meal: CreateMealRequest) => mealsApi.createMeal(meal),
    onSuccess: (_, variables) => {
      // Invalidate the specific date query that DayView uses
      queryClient.invalidateQueries({ queryKey: ['daily-nutrition', variables.date] });
      // Also invalidate the general daily-nutrition queries
      queryClient.invalidateQueries({ queryKey: ['daily-nutrition'] });
      queryClient.invalidateQueries({ queryKey: ['calendar-month'] });
      queryClient.invalidateQueries({ queryKey: ['meals'] });
      toast({
        title: 'Success',
        description: 'Meal created successfully',
      });
      handleClose();
    },
    onError: () => {
      toast({
        title: 'Error',
        description: 'Failed to create meal',
        variant: 'destructive',
      });
    },
  });

  const handleClose = () => {
    setName('');
    setType(defaultType);
    onOpenChange(false);
  };

  const handleSubmit = (e: React.FormEvent) => {
    e.preventDefault();
    if (!name.trim()) {
      toast({
        title: 'Error',
        description: 'Please enter a meal name',
        variant: 'destructive',
      });
      return;
    }

    if (!selectedDate) {
      toast({
        title: 'Error',
        description: 'Please select a date',
        variant: 'destructive',
      });
      return;
    }

    // Format the date for API submission (YYYY-MM-DD)
    const formattedDate = formatDate(selectedDate, 'yyyy-MM-dd');

    createMealMutation.mutate({
      name: name.trim(),
<<<<<<< HEAD
      type,
      date: formattedDate,
=======
      category: type,
      date,
      userId: '798f47e6-dba4-4fbd-934a-0aa2599e4242', // TODO: Get from auth context
>>>>>>> 3075c125
    });
  };

  return (
    <Dialog open={open} onOpenChange={onOpenChange}>
      <DialogContent className="sm:max-w-[425px]">
        <DialogHeader>
          <DialogTitle>Create New Meal</DialogTitle>
          <DialogDescription>
            Add a new meal to your daily nutrition tracking.
          </DialogDescription>
        </DialogHeader>
        
        <form onSubmit={handleSubmit} className="space-y-4">
          <div className="space-y-2">
            <label htmlFor="meal-name" className="text-sm font-medium">
              Meal Name
            </label>
            <Input
              id="meal-name"
              placeholder="e.g., Chicken salad"
              value={name}
              onChange={(e) => setName(e.target.value)}
              required
            />
          </div>

          <div className="space-y-2">
            <label htmlFor="meal-type" className="text-sm font-medium">
              Meal Type
            </label>
            <Select value={type} onValueChange={(value: MealType) => setType(value)}>
              <SelectTrigger>
                <SelectValue placeholder="Select meal type" />
              </SelectTrigger>
              <SelectContent>
                {MEAL_TYPES.map((mealType) => (
                  <SelectItem key={mealType.value} value={mealType.value}>
                    {mealType.label}
                  </SelectItem>
                ))}
              </SelectContent>
            </Select>
          </div>

          <div className="space-y-2">
            <label htmlFor="meal-date" className="text-sm font-medium">
              Date
            </label>
            <DatePicker
              id="meal-date"
              value={selectedDate}
              onChange={setSelectedDate}
              placeholder="Select a date"
              displayFormat="PPP"
            />
          </div>

          <DialogFooter>
            <Button
              type="button"
              variant="outline"
              onClick={handleClose}
              disabled={createMealMutation.isPending}
            >
              Cancel
            </Button>
            <Button type="submit" disabled={createMealMutation.isPending}>
              {createMealMutation.isPending ? 'Creating...' : 'Create Meal'}
            </Button>
          </DialogFooter>
        </form>
      </DialogContent>
    </Dialog>
  );
};

export default CreateMealModal;<|MERGE_RESOLUTION|>--- conflicted
+++ resolved
@@ -112,14 +112,9 @@
 
     createMealMutation.mutate({
       name: name.trim(),
-<<<<<<< HEAD
-      type,
+      category: type,
       date: formattedDate,
-=======
-      category: type,
-      date,
       userId: '798f47e6-dba4-4fbd-934a-0aa2599e4242', // TODO: Get from auth context
->>>>>>> 3075c125
     });
   };
 
