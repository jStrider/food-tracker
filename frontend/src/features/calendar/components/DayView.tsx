--- conflicted
+++ resolved
@@ -1,19 +1,15 @@
 import React, { useState } from 'react';
 import { useParams, Link, useNavigate } from 'react-router-dom';
-import { format, addDays, subDays, parseISO } from 'date-fns';
+import { format } from 'date-fns';
 import { 
   ArrowLeft, 
-  ArrowRight,
   Plus, 
   Edit, 
   Trash2, 
   ChevronDown, 
   ChevronUp,
   Clock,
-  AlertCircle,
-  Calendar,
-  LayoutGrid,
-  List
+  AlertCircle
 } from 'lucide-react';
 import { Button } from '@/components/ui/button';
 import { Card, CardContent, CardHeader, CardTitle } from '@/components/ui/card';
@@ -28,7 +24,6 @@
 import { useToast } from '@/hooks/use-toast';
 import { cn } from '@/lib/utils';
 import { formatCalendarDate } from '@/utils/date';
-import DayViewTimeline from './DayViewTimeline';
 
 
 interface FoodEntry {
@@ -59,11 +54,8 @@
   { key: 'fat', label: 'Fat', unit: 'g', color: 'text-purple-600' },
 ];
 
-type ViewMode = 'category' | 'timeline';
-
 const DayView: React.FC = () => {
   const { date } = useParams<{ date: string }>();
-  const [viewMode, setViewMode] = useState<ViewMode>('category');
   const [isCreateMealModalOpen, setIsCreateMealModalOpen] = useState(false);
   const [isEditMealModalOpen, setIsEditMealModalOpen] = useState(false);
   const [selectedMeal, setSelectedMeal] = useState<any>(null);
@@ -148,42 +140,20 @@
     
     if (!dayData?.meals) return defaultCategories;
     
-<<<<<<< HEAD
-    return dayData.meals.reduce<Record<string, typeof dayData.meals>>((acc, meal) => {
-      // Use category from MealSummary
-      const category = meal.category || 'snack';
-=======
     return dayData.meals.reduce((acc, meal) => {
       // Use type for backward compatibility, fall back to category
       const category = ((meal as any).type || meal.category || 'snack') as MealType;
->>>>>>> b2af2266
       if (!acc[category]) {
         acc[category] = [];
       }
       acc[category].push(meal);
       return acc;
-<<<<<<< HEAD
-    }, {});
-=======
     }, defaultCategories);
->>>>>>> b2af2266
   }, [dayData?.meals]);
 
   const handleAddFoodToMeal = (mealId: string) => {
     navigate(`/meals/${mealId}/foods`);
   };
-
-  // Navigate between days
-  const navigateDay = (direction: 'prev' | 'next') => {
-    const currentDate = parseISO(date!);
-    const newDate = direction === 'prev' ? subDays(currentDate, 1) : addDays(currentDate, 1);
-    navigate(`/day/${format(newDate, 'yyyy-MM-dd')}`);
-  };
-
-  // If timeline view is selected, render the timeline component
-  if (viewMode === 'timeline') {
-    return <DayViewTimeline />;
-  }
 
   if (isLoading) {
     return (
@@ -210,60 +180,18 @@
 
   return (
     <div className="space-y-6">
-      {/* Header with navigation */}
+      {/* Header */}
       <div className="flex items-center justify-between">
         <div className="flex items-center space-x-4">
           <Button variant="outline" size="sm" asChild>
             <Link to="/calendar">
-              <Calendar className="h-4 w-4 mr-2" />
-              Calendar
+              <ArrowLeft className="h-4 w-4 mr-2" />
+              Back to Calendar
             </Link>
           </Button>
-          
-          <div className="flex items-center space-x-2">
-            <Button
-              variant="outline"
-              size="icon"
-              onClick={() => navigateDay('prev')}
-            >
-              <ArrowLeft className="h-4 w-4" />
-            </Button>
-            
-            <h1 className="text-2xl font-semibold min-w-[200px] text-center">
-              {formatCalendarDate(date!)}
-            </h1>
-            
-            <Button
-              variant="outline"
-              size="icon"
-              onClick={() => navigateDay('next')}
-            >
-              <ArrowRight className="h-4 w-4" />
-            </Button>
-          </div>
-        </div>
-        
-        <div className="flex items-center space-x-2">
-          <div className="flex items-center bg-gray-100 rounded-md p-1">
-            <Button
-              variant={viewMode === 'category' ? 'default' : 'ghost'}
-              size="sm"
-              className="h-8"
-              onClick={() => setViewMode('category')}
-            >
-              <LayoutGrid className="h-4 w-4 mr-2" />
-              Category
-            </Button>
-            <Button
-              variant={viewMode === 'timeline' ? 'default' : 'ghost'}
-              size="sm"
-              className="h-8"
-              onClick={() => setViewMode('timeline')}
-            >
-              <List className="h-4 w-4 mr-2" />
-              Timeline
-            </Button>
-          </div>
+          <h1 className="text-2xl font-semibold">
+            {formatCalendarDate(date!)}
+          </h1>
         </div>
       </div>
 
@@ -316,7 +244,7 @@
       {/* Meals by Category */}
       <div className="space-y-6">
         {MEAL_CATEGORIES.map(category => {
-          const meals = mealsByCategory[category.value as string] || [];
+          const meals = mealsByCategory[category.value] || [];
           
           return (
             <div key={category.value} className="space-y-3">
